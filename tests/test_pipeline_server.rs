--- conflicted
+++ resolved
@@ -10,20 +10,7 @@
 extern crate log;
 extern crate env_logger;
 
-<<<<<<< HEAD
 use std::cell::RefCell;
-=======
-mod support;
-
-use futures::stream::{self, Stream};
-use futures::{Future, failed, finished, oneshot};
-use support::mock;
-use support::service::simple_service;
-use tokio_proto::Message;
-use tokio_proto::pipeline::{self, Frame};
-use tokio_core::reactor::Core;
-use tokio_service::Service;
->>>>>>> 97063d84
 use std::io;
 use std::sync::Mutex;
 use std::thread;
@@ -44,11 +31,7 @@
 #[test]
 fn test_immediate_done() {
     let service = simple_service(|_| {
-<<<<<<< HEAD
         future::ok(Message::WithoutBody("goodbye"))
-=======
-        finished(Message::WithoutBody("goodbye"))
->>>>>>> 97063d84
     });
 
     let (mut mock, _other) = mock::pipeline_server(service);
@@ -57,11 +40,7 @@
 
 #[test]
 fn test_immediate_writable_echo() {
-<<<<<<< HEAD
     let service = simple_service(|req: Message<&'static str, Body<u32, io::Error>>| {
-=======
-    let service = simple_service(|req: Message<&'static str, Body>| {
->>>>>>> 97063d84
         assert_eq!(req, "hello");
         future::finished(Message::WithoutBody(*req.get_ref()))
     });
@@ -95,11 +74,7 @@
 
 #[test]
 fn test_delayed_writable_immediate_response_echo() {
-<<<<<<< HEAD
     let service = simple_service(|req: Message<&'static str, Body<u32, io::Error>>| {
-=======
-    let service = simple_service(|req: Message<&'static str, Body>| {
->>>>>>> 97063d84
         assert_eq!(req, "hello");
         future::finished(Message::WithoutBody(*req.get_ref()))
     });
@@ -118,13 +93,8 @@
     let tx = RefCell::new(tx);
 
     let service = simple_service(move |_| {
-<<<<<<< HEAD
         let (c, fut) = oneshot::channel();
         mpsc::UnboundedSender::send(&mut tx.borrow_mut(), c).unwrap();
-=======
-        let (c, fut) = oneshot();
-        tx.lock().unwrap().send(c).unwrap();
->>>>>>> 97063d84
         fut.then(|r| r.unwrap())
     });
 
@@ -154,15 +124,9 @@
     let (tx, rx) = mpsc::unbounded();
     let tx = RefCell::new(tx);
 
-<<<<<<< HEAD
     let service = simple_service(move |req: Message<&'static str, Body<u32, io::Error>>| {
         mpsc::UnboundedSender::send(&mut tx.borrow_mut(), req.clone()).unwrap();
         future::finished(Message::WithoutBody(*req.get_ref()))
-=======
-    let service = simple_service(move |req: Message<&'static str, Body>| {
-        tx.lock().unwrap().send(req.clone()).unwrap();
-        finished(Message::WithoutBody(*req.get_ref()))
->>>>>>> 97063d84
     });
 
     let (mut mock, _other) = mock::pipeline_server(service);
@@ -184,13 +148,8 @@
 
 #[test]
 fn test_repeatedly_flushes_messages() {
-<<<<<<< HEAD
     let service = simple_service(move |req: Message<&'static str, Body<u32, io::Error>>| {
         future::ok(Message::WithoutBody(*req.get_ref()))
-=======
-    let service = simple_service(move |req: Message<&'static str, Body>| {
-        finished(Message::WithoutBody(*req.get_ref()))
->>>>>>> 97063d84
     });
 
     let (mut mock, _other) = mock::pipeline_server(service);
@@ -204,11 +163,7 @@
 #[test]
 fn test_returning_error_from_service() {
     let service = simple_service(move |_| {
-<<<<<<< HEAD
         future::err(io::Error::new(io::ErrorKind::Other, "nope"))
-=======
-        failed(io::Error::new(io::ErrorKind::Other, "nope"))
->>>>>>> 97063d84
     });
 
     let (mut mock, _other) = mock::pipeline_server(service);
@@ -221,11 +176,7 @@
 #[test]
 fn test_reading_error_frame_from_transport() {
     let service = simple_service(move |_| {
-<<<<<<< HEAD
         future::ok(Message::WithoutBody("omg no"))
-=======
-        finished(Message::WithoutBody("omg no"))
->>>>>>> 97063d84
     });
 
     let (mut mock, _other) = mock::pipeline_server(service);
@@ -238,11 +189,7 @@
 #[test]
 fn test_reading_io_error_from_transport() {
     let service = simple_service(move |_| {
-<<<<<<< HEAD
         future::finished(Message::WithoutBody("omg no"))
-=======
-        finished(Message::WithoutBody("omg no"))
->>>>>>> 97063d84
     });
 
     let (mut mock, _other) = mock::pipeline_server(service);
@@ -266,11 +213,7 @@
 fn test_streaming_request_body_then_responding() {
     let (tx, rx) = mpsc::unbounded();
 
-<<<<<<< HEAD
     let service = simple_service(move |mut req: Message<&'static str, Body<u32, io::Error>>| {
-=======
-    let service = simple_service(move |mut req: Message<&'static str, Body>| {
->>>>>>> 97063d84
         assert_eq!(req, "omg");
 
         let body = req.take_body().unwrap();
@@ -304,11 +247,7 @@
 fn test_responding_then_streaming_request_body() {
     let (tx, rx) = mpsc::unbounded();
 
-<<<<<<< HEAD
     let service = simple_service(move |mut req: Message<&'static str, Body<u32, io::Error>>| {
-=======
-    let service = simple_service(move |mut req: Message<&'static str, Body>| {
->>>>>>> 97063d84
         assert_eq!(req, "omg");
 
         let body = req.take_body().unwrap();
@@ -347,13 +286,8 @@
 #[test]
 fn test_pipeline_stream_response_body() {
     let service = simple_service(move |_| {
-<<<<<<< HEAD
         let body = stream::once(Ok(1u32)).boxed();
         future::finished(Message::WithBody("resp", body))
-=======
-        let body = Box::new(stream::once(Ok(1u32))) as BodyBox;
-        finished(Message::WithBody("resp", body))
->>>>>>> 97063d84
     });
 
     let (mut mock, _other) = mock::pipeline_server(service);
@@ -371,11 +305,7 @@
 fn test_pipeline_streaming_body_without_consuming() {
     let (tx, rx) = mpsc::unbounded();
 
-<<<<<<< HEAD
     let service = simple_service(move |mut req: Message<&'static str, Body<u32, io::Error>>| {
-=======
-    let service = simple_service(move |mut req: Message<&'static str, Body>| {
->>>>>>> 97063d84
         let body = req.take_body().unwrap();
 
         if req == "one" {
